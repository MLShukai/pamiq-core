--- conflicted
+++ resolved
@@ -393,16 +393,14 @@
 name = "pamiq-core"
 version = "0.0.3"
 source = { editable = "." }
-<<<<<<< HEAD
 dependencies = [
     { name = "starlette" },
-=======
+    { name = "uvicorn" },
+]
 
 [package.optional-dependencies]
 torch = [
->>>>>>> 28ad43fa
     { name = "torch" },
-    { name = "uvicorn" },
 ]
 
 [package.dev-dependencies]
@@ -418,16 +416,12 @@
 ]
 
 [package.metadata]
-<<<<<<< HEAD
 requires-dist = [
     { name = "starlette", specifier = ">=0.46.1" },
-    { name = "torch", specifier = ">=2.0.0" },
+    { name = "torch", marker = "extra == 'torch'", specifier = ">=2.0.0" },
     { name = "uvicorn", specifier = ">=0.34.0" },
 ]
-=======
-requires-dist = [{ name = "torch", marker = "extra == 'torch'", specifier = ">=2.0.0" }]
 provides-extras = ["torch"]
->>>>>>> 28ad43fa
 
 [package.metadata.requires-dev]
 dev = [
