# Contributing

Thank you for your interest in contributing to PAMIQ Core. This guide explains how to set up your development environment.

## 📋 Prerequisites

Please install the following tools in advance:

### Required Tools

- 🐳 **Docker (Docker Compose)**

    - Docker Desktop: <https://www.docker.com/get-started/>
    - Docker Engine (Linux only): <https://docs.docker.com/engine/install/>
    - Verification command:
        ```sh
        docker version && docker compose version
        ```

- 🔨 **make**

    - Windows: Install via [`scoop`](https://scoop.sh) or [`chocolatey`](https://chocolatey.org)
    - macOS: Pre-installed
    - Linux: Use your distribution's package manager (e.g., for Ubuntu: `sudo apt install make`)
    - Verification command:
        ```sh
        make -v
        ```

- 🌲 **git**

    - Download: <https://git-scm.com/downloads>
    - Verification command:
        ```sh
        git -v
        ```

## 🚀 Setting Up the Development Environment

1. Repository Setup

    First, fork the repository by clicking the "Fork" button:

    [![Fork Repository](https://img.shields.io/badge/Fork%20Repository-2ea44f?style=for-the-badge)](https://github.com/MLShukai/pamiq-core/fork)

    After fork, clone your repository:

    ```sh
    git clone https://github.com/your-name/pamiq-core.git
    cd pamiq-core
    ```

2. Building the Docker Environment

    ```sh
    # Build the image
    make docker-build

    # Start the container
    make docker-up

    # Connect to the container
    make docker-attach
    ```

3. Git Initial Configuration

    ```sh
    git config user.name <your GitHub username>
    git config user.email <your GitHub email>
    ```

## 💻 Development Environment Configuration

### Development with VSCode

You can develop by attaching to the container from your preferred editor (VSCode recommended).

📚 Reference: [Attach with VSCode Dev Containers extension](https://code.visualstudio.com/docs/devcontainers/attach-container)

The development container includes the following environment:

- Package manager ([**uv**](https://docs.astral.sh/uv/))
- Git for version control
- Development dependency packages

## 🔄 Development Workflow

Use the following commands for development:

```sh
# Set up Python virtual environment
make venv

# Format code and run pre-commit hooks
make format

# Run tests
make test

# Run type checking
make type

# Run the entire workflow (format, test, type)
make run
```

## ⚙️ Environment Management

### Stopping the Container

```sh
make docker-down
```

### Cleaning Up the Development Environment

```sh
make clean
```

### ⚠️ Complete Deletion (Use Caution)

```sh
# Warning: All work data will be deleted!
make docker-down-volume
```

## 🤝 Contribution Flow

1. Create a new branch for feature additions or bug fixes
2. Make your changes
3. Write tests for new features
4. Run the entire workflow before sending a PR:
    ```shell
    make run
    ```
5. Submit a Pull Request with a clear explanation of your changes

If you have questions or issues, please create an Issue in the GitHub repository.

<<<<<<< HEAD
## 🪮 Code Style

Checkout to [**CODE_STYLE.md**](./CODE_STYLE.md)
=======
## 🪮 Coding Conventions

Checkout to [**CODING_CONVENTIONS.md**](./CODING_CONVENTIONS.md)
>>>>>>> df0dbb61
<|MERGE_RESOLUTION|>--- conflicted
+++ resolved
@@ -139,12 +139,6 @@
 
 If you have questions or issues, please create an Issue in the GitHub repository.
 
-<<<<<<< HEAD
-## 🪮 Code Style
-
-Checkout to [**CODE_STYLE.md**](./CODE_STYLE.md)
-=======
 ## 🪮 Coding Conventions
 
-Checkout to [**CODING_CONVENTIONS.md**](./CODING_CONVENTIONS.md)
->>>>>>> df0dbb61
+Checkout to [**CODING_CONVENTIONS.md**](./CODING_CONVENTIONS.md)