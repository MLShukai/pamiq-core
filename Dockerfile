FROM ubuntu:latest

# Install uv
COPY --from=ghcr.io/astral-sh/uv:latest /uv /uvx /bin/
ENV UV_LINK_MODE=copy
ENV PATH="/root/.local/bin/:$PATH"

# Setup workspace
RUN mkdir /workspace
WORKDIR /workspace
COPY . .

# Install dependencies
ARG DEBIAN_FRONTEND=noninteractive
RUN apt-get update && apt-get install -y \
    curl \
    git \
    make \
<<<<<<< HEAD
    libevdev-dev \
    build-essential \
=======
    bash-completion \
>>>>>>> 855a51ba
    && rm -rf /var/lib/apt/lists/* \
    # Setup Bash Completion
    && echo '[[ $PS1 && -f /usr/share/bash-completion/bash_completion ]] && \
    . /usr/share/bash-completion/bash_completion' >> ~/.bashrc \
    && make venv \
    # Install pre-commit hook.
    && uv run pre-commit install \
    # Shell completion
    && echo 'eval "$(uv generate-shell-completion bash)"' >> ~/.bashrc

# Default command (can be overridden)
CMD ["/bin/bash"]<|MERGE_RESOLUTION|>--- conflicted
+++ resolved
@@ -16,12 +16,9 @@
     curl \
     git \
     make \
-<<<<<<< HEAD
     libevdev-dev \
     build-essential \
-=======
     bash-completion \
->>>>>>> 855a51ba
     && rm -rf /var/lib/apt/lists/* \
     # Setup Bash Completion
     && echo '[[ $PS1 && -f /usr/share/bash-completion/bash_completion ]] && \
